#include "api.hpp"
#include "api.hpp"

#include <ctime>
#include <nlohmann/json.hpp>
#include <regex>
#include <cstdlib>
#include <sstream>

using nlohmann::json;

static std::int64_t now_epoch()
{
    return std::time(nullptr);
}

static void json_response(httplib::Response& res, const json& j, int status = 200)
{
    res.status = status;
    res.set_content(j.dump(), "application/json");
}

static bool check_auth(IStore& store, const httplib::Request& req, const std::string& user_id)
{
    auto it = req.headers.find("X-API-Key");
    if (it == req.headers.end())
        return false;
    return store.check_api_key(user_id, it->second);
}

static bool check_admin(const httplib::Request& req)
{
    auto it = req.headers.find("Authorization");
    if (it == req.headers.end())
        return false;
    const std::string prefix = "Bearer ";
    if (it->second.rfind(prefix, 0) != 0)
        return false;
    const char* env_key = std::getenv("ADMIN_API_KEY");
    if (!env_key)
        return false;
    const std::string token = it->second.substr(prefix.size());
    return token == std::string(env_key);
}

// Helper to log a completed request
static void record_log(IStore& store, const httplib::Request& req, const httplib::Response& res,
                       const std::string& user_id, std::int64_t start_ts, double duration_ms)
{
    ApiLogRecord r;
    r.ts = start_ts;
    r.method = req.method;
    r.path = req.path;
    r.status = res.status;
    r.duration_ms = duration_ms;
    r.client_ip = req.remote_addr.empty() ? std::string("unknown") : req.remote_addr;
    r.user_id = user_id;
    store.append_log(r);
}

void configure_routes(httplib::Server& svr, IStore& store)
{
<<<<<<< HEAD
    // Health check endpoint: ensures service is running.
    svr.Get("/health", [](const httplib::Request&, httplib::Response& res)
            { json_response(res, { { "ok", true }, { "service", "charizard" }, { "time", now_epoch() } }); });

    // Transit event ingestion endpoint: accepts transit events for a user.
    svr.Post(R"(/users/([A-Za-z0-9_\-]+)/transit)",
             [&store](const httplib::Request& req, httplib::Response& res)
             {
                 std::smatch m;
                 std::regex  re(R"(/users/([A-Za-z0-9_\-]+)/transit)");
                 if (!std::regex_match(req.path, m, re) || m.size() < 2)
                     return json_response(res, { { "error", "bad_path" } }, 404);
                 const std::string user_id = m[1].str();

                 if (!check_auth(store, req, user_id))
                     return json_response(res, { { "error", "unauthorized" } }, 401);

                 nlohmann::json body;
                 try
                 {
                     body = nlohmann::json::parse(req.body);
                 }
                 catch (...)
                 {
                     return json_response(res, { { "error", "invalid_json" } }, 400);
                 }

				 // we should probably have an enum on this `mode` field...
                 if (!body.contains("mode") || !body.contains("distance_km"))
                     return json_response(res, { { "error", "missing_fields" } }, 400);

                 TransitEvent ev;
                 ev.user_id     = user_id;
                 ev.mode        = body["mode"].get<std::string>();
                 ev.distance_km = body["distance_km"].get<double>();
                 ev.ts          = body.value("ts", static_cast<std::int64_t>(now_epoch()));

                 store.add_event(ev);
                 return json_response(res, { { "status", "ok" } }, 201);
             });

    // Lifetime footprint endpoint: returns total CO2 footprint for the caller.
    svr.Get(R"(/users/([A-Za-z0-9_\-]+)/lifetime-footprint)",
            [&store](const httplib::Request& req, httplib::Response& res)
            {
                std::smatch m;
                std::regex  re(R"(/users/([A-Za-z0-9_\-]+)/lifetime-footprint)");
                if (!std::regex_match(req.path, m, re) || m.size() < 2)
                    return json_response(res, { { "error", "bad_path" } }, 404);
                const std::string user_id = m[1].str();

                if (!check_auth(store, req, user_id))
                    return json_response(res, { { "error", "unauthorized" } }, 401);

                auto s   = store.summarize(user_id);
                json out = { { "user_id", user_id },
                             { "lifetime_kg_co2", s.lifetime_kg_co2 },
                             { "last_7d_kg_co2", s.week_kg_co2 },
                             { "last_30d_kg_co2", s.month_kg_co2 } };
                return json_response(res, out);
            });

    // Registration endpoint: creates a user_id and api_key for the caller.
    svr.Post("/users/register",
             [&store](const httplib::Request& req, httplib::Response& res)
             {
                 nlohmann::json body;
                 try
                 {
                     body = nlohmann::json::parse(req.body);
                 }
                 catch (...)
                 {
                     return json_response(res, { { "error", "invalid_json" } }, 400);
                 }

                 if (!body.contains("app_name") || !body["app_name"].is_string())
                     return json_response(res, { { "error", "missing_app_name" } }, 400);

                 const std::string app_name = body["app_name"].get<std::string>();

                 // generate simple id and key (demo): use random hex strings
                 auto rnd_hex = [] (size_t len) {
                     std::random_device rd;
                     std::uniform_int_distribution<unsigned long long> dist(0, ULLONG_MAX);
                     std::ostringstream oss;
                     while (oss.str().size() < len) {
                         oss << std::hex << dist(rd);
                     }
                     auto s = oss.str();
                     return s.substr(0, len);
                 };

                 const std::string user_id = std::string("u_") + rnd_hex(8);
                 const std::string api_key = rnd_hex(32);

                 // store the key (store will hash it)
                 store.set_api_key(user_id, api_key, app_name);

                 json out = { { "user_id", user_id }, { "api_key", api_key }, { "app_name", app_name } };
                 return json_response(res, out, 201);
             });

    // Suggestions endpoint: returns personalized suggestions to reduce footprint.
    svr.Get(R"(/users/([A-Za-z0-9_\-]+)/suggestions)",
            [&store](const httplib::Request& req, httplib::Response& res)
            {
                std::smatch m;
                std::regex  re(R"(/users/([A-Za-z0-9_\-]+)/suggestions)");
                if (!std::regex_match(req.path, m, re) || m.size() < 2)
                    return json_response(res, { { "error", "bad_path" } }, 404);
                const std::string user_id = m[1].str();
                if (!check_auth(store, req, user_id))
                    return json_response(res, { { "error", "unauthorized" } }, 401);

                auto s           = store.summarize(user_id);
                json suggestions = json::array();
                if (s.week_kg_co2 > 20.0)
                {
                    suggestions.push_back("Try switching short taxi rides to subway or bus.");
                    suggestions.push_back("Batch trips to reduce total distance.");
                }
                else
                {
                    suggestions.push_back("Nice work! Consider biking or walking for short hops.");
                }
                return json_response(res, { { "user_id", user_id }, { "suggestions", suggestions } });
            });

    // Analytics endpoint: compares user's weekly footprint to peer average.
    svr.Get(R"(/users/([A-Za-z0-9_\-]+)/analytics)",
            [&store](const httplib::Request& req, httplib::Response& res)
            {
                std::smatch m;
                std::regex  re(R"(/users/([A-Za-z0-9_\-]+)/analytics)");
                if (!std::regex_match(req.path, m, re) || m.size() < 2)
                    return json_response(res, { { "error", "bad_path" } }, 404);
                const std::string user_id = m[1].str();
                if (!check_auth(store, req, user_id))
                    return json_response(res, { { "error", "unauthorized" } }, 401);

                auto   s        = store.summarize(user_id);
                double peer_avg = store.global_average_weekly();
                json   out      = { { "user_id", user_id },
                                    { "this_week_kg_co2", s.week_kg_co2 },
                                    { "peer_week_avg_kg_co2", peer_avg },
                                    { "above_peer_avg", s.week_kg_co2 > peer_avg } };
                return json_response(res, out);
            });

    // Root endpoint: provides basic service info.
    svr.Get("/",
            [](const httplib::Request&, httplib::Response& res)
            {
                json_response(
                    res, { { "service", "charizard" },
                           { "version", "v1" },
                           { "endpoints",
                             { "/health", "/users/:id/transit (POST)", "/users/:id/lifetime-footprint (GET)",
                               "/users/:id/suggestions (GET)", "/users/:id/analytics (GET)" } } });
            });
}
=======
    // Health
    svr.Get("/health", [&](const httplib::Request& req, httplib::Response& res) {
        const auto start = now_epoch();
        json_response(res, {{"ok", true}, {"service", "charizard"}, {"time", start}});
        record_log(store, req, res, "", start, 0.0);
    });

    // Register
    svr.Post("/users/register", [&](const httplib::Request& req, httplib::Response& res) {
        nlohmann::json body;
        try { body = nlohmann::json::parse(req.body); } catch (...) { return json_response(res, {{"error","invalid_json"}}, 400); }
        if (!body.contains("app_name") || !body["app_name"].is_string())
            return json_response(res, {{"error","missing_app_name"}}, 400);
        const std::string app_name = body["app_name"].get<std::string>();

        auto rnd_hex = [](size_t len) {
            std::random_device rd;
            std::uniform_int_distribution<unsigned long long> dist(0, ULLONG_MAX);
            std::ostringstream oss;
            while (oss.str().size() < len) oss << std::hex << dist(rd);
            auto s = oss.str();
            return s.substr(0, len);
        };

        const std::string user_id = std::string("u_") + rnd_hex(8);
        const std::string api_key = rnd_hex(32);
        store.set_api_key(user_id, api_key, app_name);

        json out = {{"user_id", user_id}, {"api_key", api_key}, {"app_name", app_name}};
        json_response(res, out, 201);
        record_log(store, req, res, user_id, now_epoch(), 0.0);
    });

    // Transit
    svr.Post(R"(/users/([A-Za-z0-9_\-]+)/transit)", [&](const httplib::Request& req, httplib::Response& res) {
        std::smatch m; std::regex re(R"(/users/([A-Za-z0-9_\-]+)/transit)");
        if (!std::regex_match(req.path, m, re) || m.size() < 2) return json_response(res, {{"error","bad_path"}}, 404);
        const std::string user_id = m[1].str();

        const auto start = now_epoch();
        if (!check_auth(store, req, user_id)) return json_response(res, {{"error","unauthorized"}}, 401);

        nlohmann::json body;
        try { body = nlohmann::json::parse(req.body); } catch (...) { return json_response(res, {{"error","invalid_json"}}, 400); }
        if (!body.contains("mode") || !body.contains("distance_km")) return json_response(res, {{"error","missing_fields"}}, 400);
        TransitEvent ev; ev.user_id = user_id; ev.mode = body["mode"].get<std::string>(); ev.distance_km = body["distance_km"].get<double>();
        ev.ts = body.value("ts", static_cast<std::int64_t>(now_epoch()));
        store.add_event(ev);
        json_response(res, {{"status","ok"}}, 201);
        const auto end = now_epoch();
        record_log(store, req, res, user_id, start, static_cast<double>((end - start) * 1000));
    });

    // Lifetime
    svr.Get(R"(/users/([A-Za-z0-9_\-]+)/lifetime-footprint)", [&](const httplib::Request& req, httplib::Response& res) {
        std::smatch m; std::regex re(R"(/users/([A-Za-z0-9_\-]+)/lifetime-footprint)");
        if (!std::regex_match(req.path, m, re) || m.size() < 2) return json_response(res, {{"error","bad_path"}}, 404);
        const std::string user_id = m[1].str();
        const auto start = now_epoch();
        if (!check_auth(store, req, user_id)) return json_response(res, {{"error","unauthorized"}}, 401);
        auto s = store.summarize(user_id);
        json out = {{"user_id", user_id}, {"lifetime_kg_co2", s.lifetime_kg_co2}, {"last_7d_kg_co2", s.week_kg_co2}, {"last_30d_kg_co2", s.month_kg_co2}};
        json_response(res, out);
        const auto end = now_epoch();
        record_log(store, req, res, user_id, start, static_cast<double>((end - start) * 1000));
    });

    // Suggestions
    svr.Get(R"(/users/([A-Za-z0-9_\-]+)/suggestions)", [&](const httplib::Request& req, httplib::Response& res) {
        std::smatch m; std::regex re(R"(/users/([A-Za-z0-9_\-]+)/suggestions)");
        if (!std::regex_match(req.path, m, re) || m.size() < 2) return json_response(res, {{"error","bad_path"}}, 404);
        const std::string user_id = m[1].str();
        if (!check_auth(store, req, user_id)) return json_response(res, {{"error","unauthorized"}}, 401);
        auto s = store.summarize(user_id);
        json suggestions = json::array();
        if (s.week_kg_co2 > 20.0) { suggestions.push_back("Try switching short taxi rides to subway or bus."); suggestions.push_back("Batch trips to reduce total distance."); }
        else { suggestions.push_back("Nice work! Consider biking or walking for short hops."); }
        json_response(res, {{"user_id", user_id}, {"suggestions", suggestions}});
        record_log(store, req, res, user_id, now_epoch(), 0.0);
    });

    // Analytics
    svr.Get(R"(/users/([A-Za-z0-9_\-]+)/analytics)", [&](const httplib::Request& req, httplib::Response& res) {
        std::smatch m; std::regex re(R"(/users/([A-Za-z0-9_\-]+)/analytics)");
        if (!std::regex_match(req.path, m, re) || m.size() < 2) return json_response(res, {{"error","bad_path"}}, 404);
        const std::string user_id = m[1].str();
        if (!check_auth(store, req, user_id)) return json_response(res, {{"error","unauthorized"}}, 401);
        const auto start = now_epoch();
        auto s = store.summarize(user_id);
        double peer_avg = store.global_average_weekly();
        json out = {{"user_id", user_id}, {"this_week_kg_co2", s.week_kg_co2}, {"peer_week_avg_kg_co2", peer_avg}, {"above_peer_avg", s.week_kg_co2 > peer_avg}};
        json_response(res, out);
        const auto end = now_epoch();
        record_log(store, req, res, user_id, start, static_cast<double>((end - start) * 1000));
    });

    // Admin endpoints
    svr.Get("/admin/logs", [&](const httplib::Request& req, httplib::Response& res) {
        if (!check_admin(req)) return json_response(res, {{"error","unauthorized"}}, 401);
        auto logs = store.get_logs(1000);
        json arr = json::array();
        for (auto& l : logs) arr.push_back({{"ts", l.ts}, {"method", l.method}, {"path", l.path}, {"status", l.status}, {"duration_ms", l.duration_ms}, {"client_ip", l.client_ip}, {"user_id", l.user_id}});
        json_response(res, arr);
    });

    svr.Delete("/admin/logs", [&](const httplib::Request& req, httplib::Response& res) {
        if (!check_admin(req)) return json_response(res, {{"error","unauthorized"}}, 401);
        store.clear_logs();
        json_response(res, {{"status","ok"}});
    });

    svr.Get("/admin/clients", [&](const httplib::Request& req, httplib::Response& res) {
        if (!check_admin(req)) return json_response(res, {{"error","unauthorized"}}, 401);
        auto clients = store.get_clients();
        json_response(res, clients);
    });

    svr.Get(R"(/admin/clients/([A-Za-z0-9_\-]+)/data)", [&](const httplib::Request& req, httplib::Response& res) {
        if (!check_admin(req)) return json_response(res, {{"error","unauthorized"}}, 401);
        std::smatch m; std::regex re(R"(/admin/clients/([A-Za-z0-9_\-]+)/data)");
        if (!std::regex_match(req.path, m, re) || m.size() < 2) return json_response(res, {{"error","bad_path"}}, 404);
        const std::string client_id = m[1].str();
        auto data = store.get_client_data(client_id);
        json arr = json::array();
        for (auto& e : data) arr.push_back({{"mode", e.mode}, {"distance_km", e.distance_km}, {"ts", e.ts}});
        json_response(res, arr);
    });

    svr.Get("/admin/clear-db-events", [&](const httplib::Request& req, httplib::Response& res) {
        if (!check_admin(req)) return json_response(res, {{"error","unauthorized"}}, 401);
        store.clear_db_events();
        json_response(res, {{"status","ok"}});
    });

    svr.Get("/admin/clear-db", [&](const httplib::Request& req, httplib::Response& res) {
        if (!check_admin(req)) return json_response(res, {{"error","unauthorized"}}, 401);
        store.clear_db();
        json_response(res, {{"status","ok"}});
    });
  }
>>>>>>> 4360a262
<|MERGE_RESOLUTION|>--- conflicted
+++ resolved
@@ -60,170 +60,6 @@
 
 void configure_routes(httplib::Server& svr, IStore& store)
 {
-<<<<<<< HEAD
-    // Health check endpoint: ensures service is running.
-    svr.Get("/health", [](const httplib::Request&, httplib::Response& res)
-            { json_response(res, { { "ok", true }, { "service", "charizard" }, { "time", now_epoch() } }); });
-
-    // Transit event ingestion endpoint: accepts transit events for a user.
-    svr.Post(R"(/users/([A-Za-z0-9_\-]+)/transit)",
-             [&store](const httplib::Request& req, httplib::Response& res)
-             {
-                 std::smatch m;
-                 std::regex  re(R"(/users/([A-Za-z0-9_\-]+)/transit)");
-                 if (!std::regex_match(req.path, m, re) || m.size() < 2)
-                     return json_response(res, { { "error", "bad_path" } }, 404);
-                 const std::string user_id = m[1].str();
-
-                 if (!check_auth(store, req, user_id))
-                     return json_response(res, { { "error", "unauthorized" } }, 401);
-
-                 nlohmann::json body;
-                 try
-                 {
-                     body = nlohmann::json::parse(req.body);
-                 }
-                 catch (...)
-                 {
-                     return json_response(res, { { "error", "invalid_json" } }, 400);
-                 }
-
-				 // we should probably have an enum on this `mode` field...
-                 if (!body.contains("mode") || !body.contains("distance_km"))
-                     return json_response(res, { { "error", "missing_fields" } }, 400);
-
-                 TransitEvent ev;
-                 ev.user_id     = user_id;
-                 ev.mode        = body["mode"].get<std::string>();
-                 ev.distance_km = body["distance_km"].get<double>();
-                 ev.ts          = body.value("ts", static_cast<std::int64_t>(now_epoch()));
-
-                 store.add_event(ev);
-                 return json_response(res, { { "status", "ok" } }, 201);
-             });
-
-    // Lifetime footprint endpoint: returns total CO2 footprint for the caller.
-    svr.Get(R"(/users/([A-Za-z0-9_\-]+)/lifetime-footprint)",
-            [&store](const httplib::Request& req, httplib::Response& res)
-            {
-                std::smatch m;
-                std::regex  re(R"(/users/([A-Za-z0-9_\-]+)/lifetime-footprint)");
-                if (!std::regex_match(req.path, m, re) || m.size() < 2)
-                    return json_response(res, { { "error", "bad_path" } }, 404);
-                const std::string user_id = m[1].str();
-
-                if (!check_auth(store, req, user_id))
-                    return json_response(res, { { "error", "unauthorized" } }, 401);
-
-                auto s   = store.summarize(user_id);
-                json out = { { "user_id", user_id },
-                             { "lifetime_kg_co2", s.lifetime_kg_co2 },
-                             { "last_7d_kg_co2", s.week_kg_co2 },
-                             { "last_30d_kg_co2", s.month_kg_co2 } };
-                return json_response(res, out);
-            });
-
-    // Registration endpoint: creates a user_id and api_key for the caller.
-    svr.Post("/users/register",
-             [&store](const httplib::Request& req, httplib::Response& res)
-             {
-                 nlohmann::json body;
-                 try
-                 {
-                     body = nlohmann::json::parse(req.body);
-                 }
-                 catch (...)
-                 {
-                     return json_response(res, { { "error", "invalid_json" } }, 400);
-                 }
-
-                 if (!body.contains("app_name") || !body["app_name"].is_string())
-                     return json_response(res, { { "error", "missing_app_name" } }, 400);
-
-                 const std::string app_name = body["app_name"].get<std::string>();
-
-                 // generate simple id and key (demo): use random hex strings
-                 auto rnd_hex = [] (size_t len) {
-                     std::random_device rd;
-                     std::uniform_int_distribution<unsigned long long> dist(0, ULLONG_MAX);
-                     std::ostringstream oss;
-                     while (oss.str().size() < len) {
-                         oss << std::hex << dist(rd);
-                     }
-                     auto s = oss.str();
-                     return s.substr(0, len);
-                 };
-
-                 const std::string user_id = std::string("u_") + rnd_hex(8);
-                 const std::string api_key = rnd_hex(32);
-
-                 // store the key (store will hash it)
-                 store.set_api_key(user_id, api_key, app_name);
-
-                 json out = { { "user_id", user_id }, { "api_key", api_key }, { "app_name", app_name } };
-                 return json_response(res, out, 201);
-             });
-
-    // Suggestions endpoint: returns personalized suggestions to reduce footprint.
-    svr.Get(R"(/users/([A-Za-z0-9_\-]+)/suggestions)",
-            [&store](const httplib::Request& req, httplib::Response& res)
-            {
-                std::smatch m;
-                std::regex  re(R"(/users/([A-Za-z0-9_\-]+)/suggestions)");
-                if (!std::regex_match(req.path, m, re) || m.size() < 2)
-                    return json_response(res, { { "error", "bad_path" } }, 404);
-                const std::string user_id = m[1].str();
-                if (!check_auth(store, req, user_id))
-                    return json_response(res, { { "error", "unauthorized" } }, 401);
-
-                auto s           = store.summarize(user_id);
-                json suggestions = json::array();
-                if (s.week_kg_co2 > 20.0)
-                {
-                    suggestions.push_back("Try switching short taxi rides to subway or bus.");
-                    suggestions.push_back("Batch trips to reduce total distance.");
-                }
-                else
-                {
-                    suggestions.push_back("Nice work! Consider biking or walking for short hops.");
-                }
-                return json_response(res, { { "user_id", user_id }, { "suggestions", suggestions } });
-            });
-
-    // Analytics endpoint: compares user's weekly footprint to peer average.
-    svr.Get(R"(/users/([A-Za-z0-9_\-]+)/analytics)",
-            [&store](const httplib::Request& req, httplib::Response& res)
-            {
-                std::smatch m;
-                std::regex  re(R"(/users/([A-Za-z0-9_\-]+)/analytics)");
-                if (!std::regex_match(req.path, m, re) || m.size() < 2)
-                    return json_response(res, { { "error", "bad_path" } }, 404);
-                const std::string user_id = m[1].str();
-                if (!check_auth(store, req, user_id))
-                    return json_response(res, { { "error", "unauthorized" } }, 401);
-
-                auto   s        = store.summarize(user_id);
-                double peer_avg = store.global_average_weekly();
-                json   out      = { { "user_id", user_id },
-                                    { "this_week_kg_co2", s.week_kg_co2 },
-                                    { "peer_week_avg_kg_co2", peer_avg },
-                                    { "above_peer_avg", s.week_kg_co2 > peer_avg } };
-                return json_response(res, out);
-            });
-
-    // Root endpoint: provides basic service info.
-    svr.Get("/",
-            [](const httplib::Request&, httplib::Response& res)
-            {
-                json_response(
-                    res, { { "service", "charizard" },
-                           { "version", "v1" },
-                           { "endpoints",
-                             { "/health", "/users/:id/transit (POST)", "/users/:id/lifetime-footprint (GET)",
-                               "/users/:id/suggestions (GET)", "/users/:id/analytics (GET)" } } });
-            });
-}
-=======
     // Health
     svr.Get("/health", [&](const httplib::Request& req, httplib::Response& res) {
         const auto start = now_epoch();
@@ -268,6 +104,7 @@
 
         nlohmann::json body;
         try { body = nlohmann::json::parse(req.body); } catch (...) { return json_response(res, {{"error","invalid_json"}}, 400); }
+        // TO-DO: we should probably have an enum on this `mode` field...
         if (!body.contains("mode") || !body.contains("distance_km")) return json_response(res, {{"error","missing_fields"}}, 400);
         TransitEvent ev; ev.user_id = user_id; ev.mode = body["mode"].get<std::string>(); ev.distance_km = body["distance_km"].get<double>();
         ev.ts = body.value("ts", static_cast<std::int64_t>(now_epoch()));
@@ -363,5 +200,4 @@
         store.clear_db();
         json_response(res, {{"status","ok"}});
     });
-  }
->>>>>>> 4360a262
+  }